--- conflicted
+++ resolved
@@ -42,19 +42,13 @@
   No such variable: y
   $ ./demoInfer.exe << EOF
   > let val f = fn x => fn y => let val id = (fn x => x) val idid = (id id) in
-<<<<<<< HEAD
   > (case idid x of 1 => 1 | _ => 0) + (case idid y of true => 1 | _ => 0) end
   > in f 1 true end
   Unification failed: type of the expression is bool but expected type was int
-=======
-  > (case idid x of true => 1 | _ => 0) + (case idid y of 1 => 1 | _ => 0) end
-  > in f true 1 end
-  Value restriction: type of idid cannot be generalized because its declaration is expansive (not a value). 
 Trying to break unification of `a and ``a
-  $ ./demoInfer.exe << EOF
-  > let val eqq = fn x => fn y => x=y 
-  >     val foo = fn eq => fn x => fn y => eq x y
-  > end in
-  > fn eta => foo eq1 eta
+$ ./demoInfer.exe << EOF
+> let val eqq = fn x => fn y => x=y 
+>     val foo = fn eq => fn x => fn y => eq x y
+> end in
+> fn eta => foo eq1 eta
 
->>>>>>> b83d53cd
